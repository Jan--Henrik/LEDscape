/** \file
 * Utility functions.
 */
#ifndef _util_h_
#define _util_h_

#include <stdio.h>
#include <stdint.h>
#include <stdlib.h>
#include <inttypes.h>
#include <errno.h>
#include <unistd.h>

#define warn(fmt, ...) \
	do { \
		fprintf(stderr, "%s:%d: " fmt, \
			__func__, __LINE__, ## __VA_ARGS__); \
	} while (0)

#define warn_once(fmt, ...) \
	do { \
		static unsigned __warned__; \
		if (__warned__) \
			break; \
		__warned__ = 1; \
		warn(fmt, ## __VA_ARGS__ ); \
	} while (0)

#define die(fmt, ...) \
	do { \
		warn(fmt, ## __VA_ARGS__ ); \
		exit(EXIT_FAILURE); \
	} while(0)


extern void
hexdump(
	FILE * const outfile,
	const void * const buf,
	const size_t len
<<<<<<< HEAD
)
{
	const uint8_t * const p = buf;

	for(size_t i = 0 ; i < len ; i++)
	{
		if (i % 16 == 0)
			fprintf(outfile, "%s%04zu:", i == 0 ? "": "\n", i);
		fprintf(outfile, " %02x", p[i]);
	}

	fprintf(outfile, "\n");
}
=======
);


extern int
serial_open(
	const char * const dev
);


/** Write all the bytes to a fd, even if there is a brief interruption.
 * \return number of bytes written or -1 on any fatal error.
 */
extern ssize_t
write_all(
	const int fd,
	const void * const buf_ptr,
	const size_t len
);
>>>>>>> 0d7de15e

#endif<|MERGE_RESOLUTION|>--- conflicted
+++ resolved
@@ -38,21 +38,6 @@
 	FILE * const outfile,
 	const void * const buf,
 	const size_t len
-<<<<<<< HEAD
-)
-{
-	const uint8_t * const p = buf;
-
-	for(size_t i = 0 ; i < len ; i++)
-	{
-		if (i % 16 == 0)
-			fprintf(outfile, "%s%04zu:", i == 0 ? "": "\n", i);
-		fprintf(outfile, " %02x", p[i]);
-	}
-
-	fprintf(outfile, "\n");
-}
-=======
 );
 
 
@@ -71,6 +56,5 @@
 	const void * const buf_ptr,
 	const size_t len
 );
->>>>>>> 0d7de15e
 
 #endif